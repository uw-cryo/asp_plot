import os
import shutil
from itertools import count

import click
import contextily as ctx

from asp_plot.altimetry import Altimetry
from asp_plot.bundle_adjust import PlotBundleAdjustFiles, ReadBundleAdjustFiles
from asp_plot.processing_parameters import ProcessingParameters
from asp_plot.scenes import SceneGeometryPlotter, ScenePlotter
from asp_plot.stereo import StereoPlotter
from asp_plot.utils import compile_report


@click.command()
@click.option(
    "--directory",
    prompt=True,
    default="./",
    help="Required directory of ASP processing with scenes and sub-directories for stereo and optionally bundle adjustment. Default: current directory.",
)
@click.option(
    "--bundle_adjust_directory",
    prompt=False,
    default=None,
    help="Optional directory of bundle adjustment files. If expected *residuals_pointmap.csv files are not found in the supplied directory, no bundle adjustment plots will be generated. Default: None.",
)
@click.option(
    "--stereo_directory",
    prompt=True,
    default="stereo",
    help="Required directory of stereo files. Default: stereo.",
)
@click.option(
    "--dem_filename",
    prompt=False,
    default=None,
    help="Optional DEM filename in the stereo directory. Default: None, which will search for the *-DEM.tif file in the stereo directory. Specify it as the basename with extension, e.g. my-custom-dem-name.tif.",
)
@click.option(
    "--dem_gsd",
    prompt=False,
    default=None,
    help="Optional ground sample distance of the DEM. Default: None, which will search for the *-DEM.tif file in the stereo directory. If there is a GSD in the name of the file, specify it here as a float or integer, e.g. 1, 1.5, etc.",
)
@click.option(
    "--map_crs",
    prompt=False,
    default=None,
    help="Projection for ICESat and bundle adjustment plots. Default: None.",
)
@click.option(
    "--reference_dem",
    prompt=False,
    default=None,
    help="Optional reference DEM used in ASP processing. No default. If not supplied, the logs will be examined to find it. If not found, no difference plots will be generated.",
)
@click.option(
    "--add_basemap",
    prompt=False,
    default=True,
    help="If True, add a contextily basemap to the figure, which requires internet connection. Default: True.",
)
@click.option(
    "--plot_icesat",
    prompt=False,
    default=True,
    help="If True, plot an ICESat-2 difference plot with the DEM result. This requires internet connection to request ICESat data. Default: True.",
)
@click.option(
    "--report_filename",
    prompt=False,
    default=None,
    help="PDF file to write out for report into the processing directory supplied by --directory. Default: Directory name of ASP processing.",
)
@click.option(
    "--report_title",
    prompt=False,
    default=None,
    help="Title for the report. Default: Directory name of ASP processing.",
)
def main(
    directory,
    bundle_adjust_directory,
    stereo_directory,
    dem_filename,
    dem_gsd,
    map_crs,
    reference_dem,
    add_basemap,
    plot_icesat,
    report_filename,
    report_title,
):
    print(f"\nProcessing ASP files in {directory}\n")

    plots_directory = os.path.join(directory, "tmp_asp_report_plots/")
    os.makedirs(plots_directory, exist_ok=True)

    if report_filename is None:
        directory_name = os.path.split(directory.rstrip("/\\"))[-1]
        report_filename = f"asp_plot_report_{directory_name}.pdf"
    report_pdf_path = os.path.join(directory, report_filename)

    figure_counter = count(0)

    if map_crs is None:
        print(
            "\nNo map projection supplied. Defaulting to EPSG:4326. If you want a different projection, supply it with the --map_crs flag.\n"
        )
        map_crs = "EPSG:4326"
        add_basemap = False

    if add_basemap:
        ctx_kwargs = {
            "crs": map_crs,
            "source": ctx.providers.Esri.WorldImagery,
            "attribution_size": 0,
            "alpha": 0.5,
        }
    else:
        ctx_kwargs = {}

    # Stereo plots
    plotter = StereoPlotter(
        directory,
        stereo_directory,
        reference_dem=reference_dem,
<<<<<<< HEAD
=======
        dem_fn=dem_filename,
        dem_gsd=dem_gsd,
>>>>>>> 34109975
        title="Hillshade with details",
    )

    asp_dem = plotter.dem_fn

    plotter.plot_detailed_hillshade(
        save_dir=plots_directory,
        fig_fn=f"{next(figure_counter):02}.png",
    )

    plotter.title = "Stereo DEM Results"
    plotter.plot_dem_results(
        save_dir=plots_directory,
        fig_fn=f"{next(figure_counter):02}.png",
    )

    plotter.title = "Disparity (pixels)"
    plotter.plot_disparity(
        unit="pixels",
        quiver=True,
        save_dir=plots_directory,
        fig_fn=f"{next(figure_counter):02}.png",
    )

    plotter.title = "Stereo Match Points"
    plotter.plot_match_points(
        save_dir=plots_directory,
        fig_fn=f"{next(figure_counter):02}.png",
    )

    # Scene plot
    plotter = ScenePlotter(directory, stereo_directory, title="Mapprojected Scenes")
    plotter.plot_orthos(
        save_dir=plots_directory, fig_fn=f"{next(figure_counter):02}.png"
    )

    # Geometry plot
    plotter = SceneGeometryPlotter(directory)
    plotter.dg_geom_plot(
        save_dir=plots_directory, fig_fn=f"{next(figure_counter):02}.png"
    )

    # ICESat-2 comparison
    if plot_icesat:
        icesat = Altimetry(directory=directory, dem_fn=asp_dem)

        icesat.request_atl06sr_multi_processing(
            processing_levels=["all", "ground"],
            save_to_parquet=False,
        )

        icesat.filter_esa_worldcover(filter_out="water")

        icesat.predefined_temporal_filter_atl06sr()

        icesat.mapview_plot_atl06sr_to_dem(
            key="all",
            save_dir=plots_directory,
            fig_fn=f"{next(figure_counter):02}.png",
            **ctx_kwargs,
        )

        icesat.histogram(
            key="all",
            plot_aligned=False,
            save_dir=plots_directory,
            fig_fn=f"{next(figure_counter):02}.png",
        )

        icesat.mapview_plot_atl06sr_to_dem(
            key="ground_seasonal",
            save_dir=plots_directory,
            fig_fn=f"{next(figure_counter):02}.png",
            **ctx_kwargs,
        )

        icesat.histogram(
            key="ground_seasonal",
            plot_aligned=False,
            save_dir=plots_directory,
            fig_fn=f"{next(figure_counter):02}.png",
        )

    # Bundle adjustment plots
    if bundle_adjust_directory:
        try:
            ba_files = ReadBundleAdjustFiles(directory, bundle_adjust_directory)
            resid_initial_gdf, resid_final_gdf = (
                ba_files.get_initial_final_residuals_gdfs()
            )
            geodiff_initial_gdf, geodiff_final_gdf = (
                ba_files.get_initial_final_geodiff_gdfs()
            )
            resid_mapprojected_gdf = ba_files.get_mapproj_residuals_gdf()

            plotter = PlotBundleAdjustFiles(
                [resid_initial_gdf, resid_final_gdf],
                lognorm=True,
                title="Bundle Adjust Initial and Final Residuals (Log Scale)",
            )

            plotter.plot_n_gdfs(
                column_name="mean_residual",
                cbar_label="Mean residual (px)",
                map_crs=map_crs,
                save_dir=plots_directory,
                fig_fn=f"{next(figure_counter):02}.png",
                **ctx_kwargs,
            )

            plotter.lognorm = False
            plotter.title = "Bundle Adjust Initial and Final Residuals (Linear Scale)"

            plotter.plot_n_gdfs(
                column_name="mean_residual",
                cbar_label="Mean residual (px)",
                common_clim=False,
                map_crs=map_crs,
                save_dir=plots_directory,
                fig_fn=f"{next(figure_counter):02}.png",
                **ctx_kwargs,
            )

            plotter = PlotBundleAdjustFiles(
                [resid_mapprojected_gdf],
                title="Bundle Adjust Midpoint distance between\nfinal interest points projected onto reference DEM",
            )

            plotter.plot_n_gdfs(
                column_name="mapproj_ip_dist_meters",
                cbar_label="Interest point distance (m)",
                map_crs=map_crs,
                save_dir=plots_directory,
                fig_fn=f"{next(figure_counter):02}.png",
                **ctx_kwargs,
            )

            plotter = PlotBundleAdjustFiles(
                [geodiff_initial_gdf, geodiff_final_gdf],
                lognorm=False,
                title="Bundle Adjust Initial and Final Geodiff vs. Reference DEM",
            )

            plotter.plot_n_gdfs(
                column_name="height_diff_meters",
                cbar_label="Height difference (m)",
                map_crs=map_crs,
                cmap="RdBu",
                symm_clim=True,
                save_dir=plots_directory,
                fig_fn=f"{next(figure_counter):02}.png",
                **ctx_kwargs,
            )
        except ValueError:
            print(
                f"\n\nNo bundle adjustment files found in directory {os.path.join(directory, bundle_adjust_directory):}. If you want bundle adjustment plots, make sure you run the tool and supply the correct directory to asp_plot.\n\n"
            )

    # Compile report
    processing_parameters = ProcessingParameters(
        processing_directory=directory,
        bundle_adjust_directory=bundle_adjust_directory,
        stereo_directory=stereo_directory,
    )
    processing_parameters_dict = processing_parameters.from_log_files()

    compile_report(
        plots_directory,
        processing_parameters_dict,
        report_pdf_path,
        report_title=report_title,
    )

    shutil.rmtree(plots_directory)

    print(f"\n\nReport saved to {report_pdf_path}\n\n")


if __name__ == "__main__":
    main()<|MERGE_RESOLUTION|>--- conflicted
+++ resolved
@@ -127,11 +127,8 @@
         directory,
         stereo_directory,
         reference_dem=reference_dem,
-<<<<<<< HEAD
-=======
         dem_fn=dem_filename,
         dem_gsd=dem_gsd,
->>>>>>> 34109975
         title="Hillshade with details",
     )
 
