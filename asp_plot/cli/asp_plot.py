import os
import shutil
from itertools import count
from datetime import datetime, timezone

import click
import contextily as ctx

from asp_plot.altimetry import Altimetry
from asp_plot.bundle_adjust import PlotBundleAdjustFiles, ReadBundleAdjustFiles
from asp_plot.processing_parameters import ProcessingParameters
from asp_plot.scenes import SceneGeometryPlotter, ScenePlotter
from asp_plot.stereo import StereoPlotter
from asp_plot.utils import compile_report


@click.command()
@click.option(
    "--directory",
    prompt=True,
    default="./",
    help="Required directory of ASP processing with scenes and sub-directories for stereo and optionally bundle adjustment. Default: current directory.",
)
@click.option(
    "--bundle_adjust_directory",
    prompt=False,
    default=None,
    help="Optional directory of bundle adjustment files. If expected *residuals_pointmap.csv files are not found in the supplied directory, no bundle adjustment plots will be generated. Default: None.",
)
@click.option(
    "--stereo_directory",
    prompt=True,
    default="stereo",
    help="Required directory of stereo files. Default: stereo.",
)
@click.option(
    "--dem_filename",
    prompt=False,
    default=None,
    help="Optional DEM filename in the stereo directory. Default: None, which will search for the *-DEM.tif file in the stereo directory. Specify it as the basename with extension, e.g. my-custom-dem-name.tif.",
)
@click.option(
    "--dem_gsd",
    prompt=False,
    default=None,
    help="Optional ground sample distance of the DEM. Default: None, which will search for the *-DEM.tif file in the stereo directory. If there is a GSD in the name of the file, specify it here as a float or integer, e.g. 1, 1.5, etc.",
)
@click.option(
    "--map_crs",
    prompt=False,
    default=None,
    help="Projection for ICESat and bundle adjustment plots. Default: None.",
)
@click.option(
    "--reference_dem",
    prompt=False,
    default=None,
    help="Optional reference DEM used in ASP processing. No default. If not supplied, the logs will be examined to find it. If not found, no difference plots will be generated.",
)
@click.option(
    "--add_basemap",
    prompt=False,
    default=True,
    help="If True, add a contextily basemap to the figure, which requires internet connection. Default: True.",
)
@click.option(
    "--plot_icesat",
    prompt=False,
    default=True,
    help="If True, plot an ICESat-2 difference plot with the DEM result. This requires internet connection to request ICESat data. Default: True.",
)
@click.option(
    "--report_filename",
    prompt=False,
    default=None,
    help="PDF file to write out for report into the processing directory supplied by --directory. Default: Directory name of ASP processing.",
)
@click.option(
    "--report_title",
    prompt=False,
    default=None,
    help="Title for the report. Default: Directory name of ASP processing.",
)
def main(
    directory,
    bundle_adjust_directory,
    stereo_directory,
    dem_filename,
    dem_gsd,
    map_crs,
    reference_dem,
    add_basemap,
    plot_icesat,
    report_filename,
    report_title,
):
    #TODO: Check that specified directories exist

    print(f"\nProcessing ASP files in {directory}\n")

    plots_directory = os.path.join(directory, "tmp_asp_report_plots/")
    os.makedirs(plots_directory, exist_ok=True)

    if report_filename is None:
<<<<<<< HEAD
        #Append timestamp to avoid overwriting existing reports
        timestamp = datetime.now(timezone.utc).strftime('%Y%m%d_%H%M%S')
        directory_tail = os.path.split(directory.rstrip('/\\'))[-1]
        report_filename = f"asp_plot_report_{directory_tail}_{stereo_directory}_{timestamp}.pdf"

    report_pdf_path = os.path.join(directory, os.path.join(stereo_directory, report_filename))
=======
        directory_name = os.path.split(directory.rstrip("/\\"))[-1]
        report_filename = f"asp_plot_report_{directory_name}.pdf"
    report_pdf_path = os.path.join(directory, report_filename)
>>>>>>> 34109975

    figure_counter = count(0)

    # TODO: map crs should be set by output DEM.tif or default to a local orthographic projection, not EPSG:4326

    if map_crs is None:
        map_crs = "EPSG:4326"
        print(
            f"\nNo map projection supplied. Default is {map_crs}. If you want a different projection, use the --map_crs flag.\n"
        )
        add_basemap = False

    #TODO: Centralize this in plotting utils, should not need ctx import in the CLI wrapper

    if add_basemap:
        ctx_kwargs = {
            "crs": map_crs,
            "source": ctx.providers.Esri.WorldImagery,
            "attribution_size": 0,
            "alpha": 0.5,
        }
    else:
        ctx_kwargs = {}

    # Stereo plots
    plotter = StereoPlotter(
        directory,
        stereo_directory,
        reference_dem=reference_dem,
<<<<<<< HEAD
=======
        dem_fn=dem_filename,
        dem_gsd=dem_gsd,
>>>>>>> 34109975
        title="Hillshade with details",
    )

    asp_dem = plotter.dem_fn

    plotter.plot_detailed_hillshade(
        save_dir=plots_directory,
        fig_fn=f"{next(figure_counter):02}.png",
    )

    plotter.title = "Stereo DEM Results"
    plotter.plot_dem_results(
        save_dir=plots_directory,
        fig_fn=f"{next(figure_counter):02}.png",
    )

    plotter.title = "Disparity (pixels)"
    plotter.plot_disparity(
        unit="pixels",
        quiver=True,
        save_dir=plots_directory,
        fig_fn=f"{next(figure_counter):02}.png",
    )

    plotter.title = "Stereo Match Points"
    plotter.plot_match_points(
        save_dir=plots_directory,
        fig_fn=f"{next(figure_counter):02}.png",
    )

    # Scene plot
    plotter = ScenePlotter(directory, stereo_directory, title="Mapprojected Scenes")
    plotter.plot_orthos(
        save_dir=plots_directory, fig_fn=f"{next(figure_counter):02}.png"
    )

    # Geometry plot
    plotter = SceneGeometryPlotter(directory)
    plotter.dg_geom_plot(
        save_dir=plots_directory, fig_fn=f"{next(figure_counter):02}.png"
    )

    # ICESat-2 comparison
    if plot_icesat:
        icesat = Altimetry(directory=directory, dem_fn=asp_dem)

        icesat.request_atl06sr_multi_processing(
            processing_levels=["all", "ground"],
            save_to_parquet=False,
        )

        icesat.filter_esa_worldcover(filter_out="water")

        icesat.predefined_temporal_filter_atl06sr()

        icesat.mapview_plot_atl06sr_to_dem(
            key="all",
            save_dir=plots_directory,
            fig_fn=f"{next(figure_counter):02}.png",
            **ctx_kwargs,
        )

        icesat.histogram(
            key="all",
            plot_aligned=False,
            save_dir=plots_directory,
            fig_fn=f"{next(figure_counter):02}.png",
        )

        icesat.mapview_plot_atl06sr_to_dem(
            key="ground_seasonal",
            save_dir=plots_directory,
            fig_fn=f"{next(figure_counter):02}.png",
            **ctx_kwargs,
        )

        icesat.histogram(
            key="ground_seasonal",
            plot_aligned=False,
            save_dir=plots_directory,
            fig_fn=f"{next(figure_counter):02}.png",
        )

    # Bundle adjustment plots
    if bundle_adjust_directory:
        try:
            ba_files = ReadBundleAdjustFiles(directory, bundle_adjust_directory)
            resid_initial_gdf, resid_final_gdf = (
                ba_files.get_initial_final_residuals_gdfs()
            )
            geodiff_initial_gdf, geodiff_final_gdf = (
                ba_files.get_initial_final_geodiff_gdfs()
            )
            resid_mapprojected_gdf = ba_files.get_mapproj_residuals_gdf()

            plotter = PlotBundleAdjustFiles(
                [resid_initial_gdf, resid_final_gdf],
                lognorm=True,
                title="Bundle Adjust Initial and Final Residuals (Log Scale)",
            )

            plotter.plot_n_gdfs(
                column_name="mean_residual",
                cbar_label="Mean residual (px)",
                map_crs=map_crs,
                save_dir=plots_directory,
                fig_fn=f"{next(figure_counter):02}.png",
                **ctx_kwargs,
            )

            plotter.lognorm = False
            plotter.title = "Bundle Adjust Initial and Final Residuals (Linear Scale)"

            plotter.plot_n_gdfs(
                column_name="mean_residual",
                cbar_label="Mean residual (px)",
                common_clim=False,
                map_crs=map_crs,
                save_dir=plots_directory,
                fig_fn=f"{next(figure_counter):02}.png",
                **ctx_kwargs,
            )

            plotter = PlotBundleAdjustFiles(
                [resid_mapprojected_gdf],
                title="Bundle Adjust Midpoint distance between\nfinal interest points projected onto reference DEM",
            )

            plotter.plot_n_gdfs(
                column_name="mapproj_ip_dist_meters",
                cbar_label="Interest point distance (m)",
                map_crs=map_crs,
                save_dir=plots_directory,
                fig_fn=f"{next(figure_counter):02}.png",
                **ctx_kwargs,
            )

            plotter = PlotBundleAdjustFiles(
                [geodiff_initial_gdf, geodiff_final_gdf],
                lognorm=False,
                title="Bundle Adjust Initial and Final Geodiff vs. Reference DEM",
            )

            plotter.plot_n_gdfs(
                column_name="height_diff_meters",
                cbar_label="Height difference (m)",
                map_crs=map_crs,
                cmap="RdBu",
                symm_clim=True,
                save_dir=plots_directory,
                fig_fn=f"{next(figure_counter):02}.png",
                **ctx_kwargs,
            )
        except ValueError:
            print(
                f"\n\nNo bundle adjustment files found in directory {os.path.join(directory, bundle_adjust_directory):}. If you want bundle adjustment plots, make sure you run the tool and supply the correct directory to asp_plot.\n\n"
            )

    # Compile report
    processing_parameters = ProcessingParameters(
        processing_directory=directory,
        bundle_adjust_directory=bundle_adjust_directory,
        stereo_directory=stereo_directory,
    )
    processing_parameters_dict = processing_parameters.from_log_files()

    compile_report(
        plots_directory,
        processing_parameters_dict,
        report_pdf_path,
        report_title=report_title,
    )

    shutil.rmtree(plots_directory)

    print(f"\n\nReport saved to {report_pdf_path}\n\n")


if __name__ == "__main__":
    main()<|MERGE_RESOLUTION|>--- conflicted
+++ resolved
@@ -102,18 +102,12 @@
     os.makedirs(plots_directory, exist_ok=True)
 
     if report_filename is None:
-<<<<<<< HEAD
         #Append timestamp to avoid overwriting existing reports
         timestamp = datetime.now(timezone.utc).strftime('%Y%m%d_%H%M%S')
         directory_tail = os.path.split(directory.rstrip('/\\'))[-1]
         report_filename = f"asp_plot_report_{directory_tail}_{stereo_directory}_{timestamp}.pdf"
 
     report_pdf_path = os.path.join(directory, os.path.join(stereo_directory, report_filename))
-=======
-        directory_name = os.path.split(directory.rstrip("/\\"))[-1]
-        report_filename = f"asp_plot_report_{directory_name}.pdf"
-    report_pdf_path = os.path.join(directory, report_filename)
->>>>>>> 34109975
 
     figure_counter = count(0)
 
@@ -143,11 +137,8 @@
         directory,
         stereo_directory,
         reference_dem=reference_dem,
-<<<<<<< HEAD
-=======
         dem_fn=dem_filename,
         dem_gsd=dem_gsd,
->>>>>>> 34109975
         title="Hillshade with details",
     )
 
