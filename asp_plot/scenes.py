--- conflicted
+++ resolved
@@ -101,13 +101,7 @@
         if tight_layout:
             plt.tight_layout()
 
-<<<<<<< HEAD
-    def map_plot(
-        self, ax, p, map_crs="EPSG:3857", title=True, tight_layout=True
-    ):
-=======
     def map_plot(self, ax, p, map_crs="EPSG:3857", title=True, tight_layout=True):
->>>>>>> 34109975
         """
         Plot satellite ephemeris and ground footprint for a DigitalGlobe stereo pair
         # stitched together from David's notebook: https://github.com/dshean/dgtools/blob/master/notebooks/dg_pair_geom_eph_analysis.ipynb
@@ -121,17 +115,10 @@
         poly_kw = {"alpha": 0.5, "edgecolor": "k", "linewidth": 0.5}
         eph_kw = {"markersize": 2}
 
-<<<<<<< HEAD
-        eph1_gdf = p["id1_dict"]["eph_gdf"]
-        eph2_gdf = p["id2_dict"]["eph_gdf"]
-        fp1_gdf = p["id1_dict"]["fp_gdf"]
-        fp2_gdf = p["id2_dict"]["fp_gdf"]
-=======
         eph1_gdf = p["catid1_dict"]["eph_gdf"]
         eph2_gdf = p["catid2_dict"]["eph_gdf"]
         fp1_gdf = p["catid1_dict"]["fp_gdf"]
         fp2_gdf = p["catid2_dict"]["fp_gdf"]
->>>>>>> 34109975
 
         c_list = ["blue", "orange"]
         fp1_gdf.to_crs(map_crs).plot(ax=ax, color=c_list[0], **poly_kw)
@@ -166,18 +153,7 @@
 
         self.skyplot(ax0, p, title=False, tight_layout=False)
 
-<<<<<<< HEAD
-        # map_crs = 'EPSG:3857'
-
         # Use local projection to minimize distortion
-        # TODO: Centralize with function in stereopair_metadata_parser.py
-        # Get Shapely polygon and compute centroid (for local projection def)
-        p_poly = p["intersection"]
-        p_int_c = np.array(p_poly.centroid.coords.xy).ravel()
-        # map_crs = '+proj=ortho +lon_0={} +lat_0={}'.format(*p_int_c)
-=======
-        # Use local projection to minimize distortion
->>>>>>> 34109975
         # Should be OK to use transverse mercator here, usually within ~2-3 deg
         map_crs = self.get_centroid_projection(p["intersection"], proj_type="tmerc")
 
